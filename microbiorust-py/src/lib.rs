//!  The purpose of microbiorust-py is to allow access to microBioRust
//!  from Python - so Python InterOperability via pyo3
//!  This is a collection of pyfunctions to build a PyModule
//!  From Rust you can check the pyfunctions are registered to the PyModule using:
//!  
//!  cargo test
//!  
//!  To use the PyModule in Python you will need to run
//!  
//!  maturin develop
//!  
//!  Once developed, the PyModule can be loaded into Python and used:
//!  
//!  import microbiorust
//!  result = gbk_to_faa("test_input.gbk")
//!  for r in result:
//!      print(r)
//!  gbk_to_gff("test_input.gbk")
//!  
//!  Other pyfunctions that can be run include gbk_to_faa, embl_to_faa, gbk_to_gff and embl_to_gff

#![allow(unused_imports)]
<<<<<<< HEAD
use microBioRust::embl;
use microBioRust::embl::gff_write as embl_gff_write;
use microBioRust::gbk::gff_write;
use microBioRust::gbk::RangeValue;
use microBioRust::gbk::Reader;
use microBioRust::gbk::Record;
use microBioRust::genbank;
use pyo3::prelude::*;
use pyo3::types::PyModule;
use std::collections::BTreeMap;
use std::fs::OpenOptions;
use std::io;
use std::io::Write;
=======
use pyo3::{
   prelude::*,
   types::PyModule,
};
use microBioRust::genbank;
use std::{
   collections::BTreeMap,
   io::{self, Write},
   fs::OpenOptions,
};
use microBioRust::gbk::{Record, Reader, RangeValue, gff_write};
use microBioRust::embl;
use microBioRust::embl::gff_write as embl_gff_write;


>>>>>>> 219da582

#[pyfunction]
fn gbk_to_faa(filename: &str) -> PyResult<Vec<String>> {
    let records = genbank!(&filename);
    let mut result = Vec::new();
    for record in records {
        for (k, _v) in &record.cds.attributes {
            if let Some(seq) = record.seq_features.get_sequence_faa(k) {
                result.push(format!(">{}|{}\n{}", &record.id, &k, seq));
            }
        }
    }
    Ok(result)
}

#[pyfunction]
fn embl_to_faa(filename: &str) -> PyResult<Vec<String>> {
    let records = genbank!(&filename);
    let mut result = Vec::new();
    for record in records {
        for (k, _v) in &record.cds.attributes {
            if let Some(seq) = record.seq_features.get_sequence_faa(k) {
                result.push(format!(">{}|{}\n{}", &record.id, &k, seq));
            }
        }
    }
    Ok(result)
}

#[allow(unused_variables)]
#[pyfunction]
fn gbk_to_gff(filename: &str, dna: bool) -> PyResult<()> {
    let records = genbank!(&filename);
    let prev_start: u32 = 0;
    let mut prev_end: u32 = 0;
    let mut seq_region: BTreeMap<String, (u32, u32)> = BTreeMap::new();
    let mut record_vec = Vec::new();
    let mut read_counter = 0;
    for record in records {
        if let Some(ref source) = record.source_map.source_name {
            let beginning = record
                .source_map
                .get_start(&source)
                .map_or(0, |v| v.get_value());
            let ending = record
                .source_map
                .get_stop(&source)
                .map_or(0, |v| v.get_value());
            if (ending + prev_end) < (beginning + prev_end) {
                println!(
                    "debug: end value is smaller than the start value at {:?}",
                    beginning
                );
            }
            seq_region.insert(
                source.to_string(),
                (beginning + prev_end, ending + prev_end),
            );
            record_vec.push(record);
            read_counter += 1;
            prev_end += ending; // this is to create the joined record if there are multiple
        } else {
            println!("missing record source name, skipping");
        }
    }
    let output_file = format!("{}.gff", &filename);
    if std::path::Path::new(&output_file).exists() {
        println!("deleting existing file {:?}", &output_file);
        std::fs::remove_file(&output_file).expect("Issue deleting output filename");
    }
    let _ = gff_write(seq_region.clone(), record_vec, &output_file, dna);
    println!("total records processed: {}", read_counter);
    return Ok(());
}

#[allow(unused_imports)]
#[allow(unused_variables)]
#[pyfunction]
fn embl_to_gff(filename: &str, dna: bool) -> PyResult<()> {
    let records = embl!(&filename);
    let prev_start: u32 = 0;
    let mut prev_end: u32 = 0;
    let mut seq_region: BTreeMap<String, (u32, u32)> = BTreeMap::new();
    let mut record_vec = Vec::new();
    let mut read_counter = 0;
    for record in records {
        if let Some(ref source) = record.source_map.source_name {
            let beginning = record
                .source_map
                .get_start(&source)
                .map_or(0, |v| v.get_value());
            let ending = record
                .source_map
                .get_stop(&source)
                .map_or(0, |v| v.get_value());
            if (ending + prev_end) < (beginning + prev_end) {
                println!(
                    "debug: end value is smaller than the start value at {:?}",
                    beginning
                );
            }
            seq_region.insert(
                source.to_string(),
                (beginning + prev_end, ending + prev_end),
            );
            record_vec.push(record);
            read_counter += 1;
            prev_end += ending; // this is to create the joined record if there are multiple
        } else {
            println!("missing record source name, skipping");
        }
    }
    let output_file = format!("{}.gff", &filename);
    if std::path::Path::new(&output_file).exists() {
        println!("deleting existing file {:?}", &output_file);
        std::fs::remove_file(&output_file).expect("Issue deleting output filename");
    }
    let _ = embl_gff_write(seq_region.clone(), record_vec, &output_file, dna);
    println!("total records processed: {}", read_counter);
    return Ok(());
}

#[pymodule]
fn microbiorust(m: &Bound<'_, PyModule>) -> PyResult<()> {
    m.add_function(wrap_pyfunction!(gbk_to_faa, m)?)?;
    m.add_function(wrap_pyfunction!(embl_to_faa, m)?)?;
    m.add_function(wrap_pyfunction!(gbk_to_gff, m)?)?;
    m.add_function(wrap_pyfunction!(embl_to_gff, m)?)?;
    Ok(())
}

#[cfg(test)]
mod tests {
    use crate::microbiorust;
    use pyo3::prelude::*;
    use pyo3::types::PyModule;

    #[test]
    fn test_functions_are_registered() {
        Python::with_gil(|py| {
            let m = PyModule::new(py, "microbiorust").unwrap();
            microbiorust(&m).unwrap();
            for func in &["gbk_to_faa", "embl_to_faa", "gbk_to_gff", "embl_to_gff"] {
                assert!(m.getattr(func).is_ok(), "Function {} not found", func);
            }
        });
    }
}<|MERGE_RESOLUTION|>--- conflicted
+++ resolved
@@ -19,22 +19,7 @@
 //!  
 //!  Other pyfunctions that can be run include gbk_to_faa, embl_to_faa, gbk_to_gff and embl_to_gff
 
-#![allow(unused_imports)]
-<<<<<<< HEAD
-use microBioRust::embl;
-use microBioRust::embl::gff_write as embl_gff_write;
-use microBioRust::gbk::gff_write;
-use microBioRust::gbk::RangeValue;
-use microBioRust::gbk::Reader;
-use microBioRust::gbk::Record;
-use microBioRust::genbank;
-use pyo3::prelude::*;
-use pyo3::types::PyModule;
-use std::collections::BTreeMap;
-use std::fs::OpenOptions;
-use std::io;
-use std::io::Write;
-=======
+
 use pyo3::{
    prelude::*,
    types::PyModule,
@@ -48,9 +33,6 @@
 use microBioRust::gbk::{Record, Reader, RangeValue, gff_write};
 use microBioRust::embl;
 use microBioRust::embl::gff_write as embl_gff_write;
-
-
->>>>>>> 219da582
 
 #[pyfunction]
 fn gbk_to_faa(filename: &str) -> PyResult<Vec<String>> {
